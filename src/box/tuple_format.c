--- conflicted
+++ resolved
@@ -406,14 +406,9 @@
 	/* first field is simply accessible, so we do not store offset to it */
 	enum mp_type mp_type = mp_typeof(*pos);
 	const struct tuple_field *field = &format->fields[0];
-<<<<<<< HEAD
-	if (key_mp_type_validate(field->type, mp_type, ER_FIELD_TYPE,
-				 TUPLE_INDEX_BASE, tuple_field_is_nullable(field)))
-=======
 	if (validate &&
 	    key_mp_type_validate(field->type, mp_type, ER_FIELD_TYPE,
-				 TUPLE_INDEX_BASE, field->is_nullable))
->>>>>>> e0017ad6
+				 TUPLE_INDEX_BASE, tuple_field_is_nullable(field)))
 		return -1;
 	mp_next(&pos);
 	/* other fields...*/
