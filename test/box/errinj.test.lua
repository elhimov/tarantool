--- conflicted
+++ resolved
@@ -365,7 +365,6 @@
 errinj.set("ERRINJ_IPROTO_TX_DELAY", false)
 
 s:drop()
-<<<<<<< HEAD
 
 --
 -- gh-3325: do not cancel already sent requests, when a schema
@@ -448,8 +447,6 @@
 for i = 1, 10 do s:replace{i + 10} end
 s:select()
 s:drop()
-=======
-box.schema.user.revoke('guest', 'read,write,execute','universe')
 
 --
 -- gh-3432: check that deletion of temporary tuples is not delayed
@@ -493,5 +490,4 @@
 
 test_run:cmd("switch default")
 test_run:cmd("stop server test")
-test_run:cmd("cleanup server test")
->>>>>>> f9299c43
+test_run:cmd("cleanup server test")