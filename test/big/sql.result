box.insert(box.schema.SPACE_ID, 0, 0, 'tweedledum')
---
- [0, 0, 'tweedledum']
...
box.insert(box.schema.INDEX_ID, 0, 0, 'primary', 'hash', 1, 1, 0, 'str')
---
- [0, 0, 'primary', 1752392040, 1, 1, 0, 'str']
...
box.insert(box.schema.INDEX_ID, 0, 1, 'secondary', 'tree', 0, 1, 1, 'str')
---
- [0, 1, 'secondary', 1701147252, 0, 1, 1, 'str']
...
#
# A test case for Bug#729758
# "SELECT fails with a disjunct and small LIMIT"
# https://bugs.launchpad.net/tarantool/+bug/729758
#
insert into t0 values ('Doe', 'Richard')
---
- ['Doe', 'Richard']
...
insert into t0 values ('Roe', 'Richard')
---
- ['Roe', 'Richard']
...
insert into t0 values ('Woe', 'Richard')
---
- ['Woe', 'Richard']
...
insert into t0 values ('Major', 'Tomas')
---
- ['Major', 'Tomas']
...
insert into t0 values ('Kytes', 'Tomas')
---
- ['Kytes', 'Tomas']
...
select * from t0 where k1='Richard' or k1='Tomas' or k1='Tomas' limit 5
---
- ['Doe', 'Richard']
- ['Kytes', 'Tomas']
- ['Major', 'Tomas']
- ['Roe', 'Richard']
- ['Woe', 'Richard']
...
#
# A test case for Bug#729879
# "Zero limit is treated the same as no limit"
# https://bugs.launchpad.net/tarantool/+bug/729879
#
select * from t0 where k1='Richard' or k1='Tomas' limit 0
---
...
box.space[0]:truncate()
---
...
#
# A test case for Bug#730593
# "Bad data if incomplete tuple"
# https://bugs.launchpad.net/tarantool/+bug/730593
# Verify that if there is an index on, say, field 2,
# we can't insert tuples with cardinality 1 and
# get away with it.
#
insert into t0 values ('Britney')
<<<<<<< HEAD
---
- error: 'Illegal parameters, tuple must have all indexed fields'
...
=======
An error occurred: ER_INDEX_ARITY, 'Tuple field count 1 is less than required by a defined index (expected 2)'
>>>>>>> d81461af
select * from t0 where k1='Anything'
---
...
insert into t0 values ('Stephanie')
<<<<<<< HEAD
---
- error: 'Illegal parameters, tuple must have all indexed fields'
...
=======
An error occurred: ER_INDEX_ARITY, 'Tuple field count 1 is less than required by a defined index (expected 2)'
>>>>>>> d81461af
select * from t0 where k1='Anything'
---
...
insert into t0 values ('Spears', 'Britney')
---
- ['Spears', 'Britney']
...
select * from t0 where k0='Spears'
---
- ['Spears', 'Britney']
...
select * from t0 where k1='Anything'
---
...
select * from t0 where k1='Britney'
---
- ['Spears', 'Britney']
...
call box.select_range('0', '0', '100', 'Spears')
---
- ['Spears', 'Britney']
...
call box.select_range('0', '1', '100', 'Britney')
---
- ['Spears', 'Britney']
...
delete from t0 where k0='Spears'
---
- ['Spears', 'Britney']
...
box.space[0]:truncate()
---
...
#
# Test composite keys with trees
#
box.replace(box.schema.INDEX_ID, 0, 1, 'secondary', 'tree', 1, 2, 1, 'str', 2, 'str')
---
- [0, 1, 'secondary', 1701147252, 1, 2, 1, 'str', 2, 'str']
...
insert into t0 values ('key1', 'part1', 'part2')
---
- ['key1', 'part1', 'part2']
...
replace into t0 values ('key1', 'part1', 'part2')
---
- ['key1', 'part1', 'part2']
...
insert into t0 values ('key2', 'part1', 'part2_a')
---
- ['key2', 'part1', 'part2_a']
...
insert into t0 values ('key3', 'part1', 'part2_b')
---
- ['key3', 'part1', 'part2_b']
...
box.space[0]:select(1)
---
- [830039403, 'part1', 'part2']
- [846816619, 'part1', 'part2_a']
- [863593835, 'part1', 'part2_b']
...
select * from t0 where k0='key1'
---
- ['key1', 'part1', 'part2']
...
select * from t0 where k0='key2'
---
- ['key2', 'part1', 'part2_a']
...
select * from t0 where k0='key3'
---
- ['key3', 'part1', 'part2_b']
...
select * from t0 where k1='part1'
---
- ['key1', 'part1', 'part2']
- ['key2', 'part1', 'part2_a']
- ['key3', 'part1', 'part2_b']
...
call box.select_range('0', '1', '100', 'part1')
---
- ['key1', 'part1', 'part2']
- ['key2', 'part1', 'part2_a']
- ['key3', 'part1', 'part2_b']
...
call box.select_range('0', '0', '100', 'key2')
---
- ['key1', 'part1', 'part2']
- ['key2', 'part1', 'part2_a']
- ['key3', 'part1', 'part2_b']
...
call box.select_range('0', '1', '100', 'part1', 'part2_a')
---
- ['key2', 'part1', 'part2_a']
- ['key3', 'part1', 'part2_b']
...
select * from t0 where k0='key1'
---
- ['key1', 'part1', 'part2']
...
select * from t0 where k0='key2'
---
- ['key2', 'part1', 'part2_a']
...
select * from t0 where k0='key3'
---
- ['key3', 'part1', 'part2_b']
...
select * from t0 where k1='part1'
---
- ['key1', 'part1', 'part2']
- ['key2', 'part1', 'part2_a']
- ['key3', 'part1', 'part2_b']
...
delete from t0 where k0='key1'
---
- ['key1', 'part1', 'part2']
...
delete from t0 where k0='key2'
---
- ['key2', 'part1', 'part2_a']
...
delete from t0 where k0='key3'
---
- ['key3', 'part1', 'part2_b']
...
box.space[0]:truncate()
---
...
box.replace(box.schema.INDEX_ID, 0, 0, 'primary', 'tree', 1, 1, 0, 'num64')
---
- [0, 0, 'primary', 1701147252, 1, 1, 0, 'num64']
...
box.replace(box.schema.INDEX_ID, 0, 1, 'secondary', 'tree', 0, 2, 1, 'str', 2, 'str')
---
- [0, 1, 'secondary', 1701147252, 0, 2, 1, 'str', 2, 'str']
...
insert into t0 values ('01234567', 'part1', 'part2')
---
- ['01234567', 'part1', 'part2']
...
insert into t0 values ('11234567', 'part1', 'part2')
---
- ['11234567', 'part1', 'part2']
...
insert into t0 values ('21234567', 'part1', 'part2_a')
---
- ['21234567', 'part1', 'part2_a']
...
insert into t0 values ('31234567', 'part1_a', 'part2')
---
- ['31234567', 'part1_a', 'part2']
...
insert into t0 values ('41234567', 'part1_a', 'part2_a')
---
- ['41234567', 'part1_a', 'part2_a']
...
l = {}
---
...
for k, v in box.space[0]:pairs() do table.insert(l, v) end
---
...
return l
---
- - [3978425819141910832, 'part1', 'part2']
  - [3978425819141910833, 'part1', 'part2']
  - [3978425819141910834, 'part1', 'part2_a']
  - [3978425819141910835, 'part1_a', 'part2']
  - [3978425819141910836, 'part1_a', 'part2_a']
...
select * from t0 where k0='01234567'
---
- ['01234567', 'part1', 'part2']
...
select * from t0 where k0='11234567'
---
- ['11234567', 'part1', 'part2']
...
select * from t0 where k0='21234567'
---
- ['21234567', 'part1', 'part2_a']
...
select * from t0 where k1='part1'
---
- ['01234567', 'part1', 'part2']
- ['11234567', 'part1', 'part2']
- ['21234567', 'part1', 'part2_a']
...
select * from t0 where k1='part1_a'
---
- ['31234567', 'part1_a', 'part2']
- ['41234567', 'part1_a', 'part2_a']
...
select * from t0 where k1='part_none'
---
...
call box.select('0', '1', 'part1', 'part2')
---
- ['01234567', 'part1', 'part2']
- ['11234567', 'part1', 'part2']
...
select * from t0 where k1='part1'
---
- ['01234567', 'part1', 'part2']
- ['11234567', 'part1', 'part2']
- ['21234567', 'part1', 'part2_a']
...
select * from t0 where k1='part2'
---
...
delete from t0 where k0='01234567'
---
- ['01234567', 'part1', 'part2']
...
delete from t0 where k0='11234567'
---
- ['11234567', 'part1', 'part2']
...
delete from t0 where k0='21234567'
---
- ['21234567', 'part1', 'part2_a']
...
delete from t0 where k0='31234567'
---
- ['31234567', 'part1_a', 'part2']
...
delete from t0 where k0='41234567'
---
- ['41234567', 'part1_a', 'part2_a']
...
box.space[0]:select(0)
---
...
box.space[0]:truncate()
---
...
box.replace(box.schema.INDEX_ID, 0, 0, 'primary', 'hash', 1, 1, 0, 'num')
---
- [0, 0, 'primary', 1752392040, 1, 1, 0, 'num']
...
box.replace(box.schema.INDEX_ID, 0, 1, 'secondary', 'hash', 1, 1, 1, 'str')
---
- [0, 1, 'secondary', 1752392040, 1, 1, 1, 'str']
...
insert into t0 values (1, 'hello')
---
- ['\x01\x00\x00\x00', 'hello']
...
insert into t0 values (2, 'brave')
---
- ['\x02\x00\x00\x00', 'brave']
...
insert into t0 values (3, 'new')
---
- ['\x03\x00\x00\x00', 'new']
...
insert into t0 values (4, 'world')
---
- ['\x04\x00\x00\x00', 'world']
...
#
# Bug#929654 - secondary hash index is not built with build_indexes()
#
select * from t0 where k1='hello'
---
- ['\x01\x00\x00\x00', 'hello']
...
select * from t0 where k1='brave'
---
- ['\x02\x00\x00\x00', 'brave']
...
select * from t0 where k1='new'
---
- ['\x03\x00\x00\x00', 'new']
...
select * from t0 where k1='world'
---
- ['\x04\x00\x00\x00', 'world']
...
box.space[0]:truncate()
---
...

#
# A test case for: http://bugs.launchpad.net/bugs/735140
# Partial REPLACE corrupts index.
#

box.replace(box.schema.INDEX_ID, 0, 0, 'primary', 'hash', 1, 1, 0, 'str')
---
- [0, 0, 'primary', 1752392040, 1, 1, 0, 'str']
...
box.replace(box.schema.INDEX_ID, 0, 1, 'secondary', 'tree', 0, 1, 1, 'str')
---
- [0, 1, 'secondary', 1701147252, 0, 1, 1, 'str']
...
insert into t0 values ('Spears', 'Britney')
---
- ['Spears', 'Britney']
...
select * from t0 where k0='Spears'
---
- ['Spears', 'Britney']
...
select * from t0 where k1='Britney'
---
- ['Spears', 'Britney']
...
replace into t0 values ('Spears')
<<<<<<< HEAD
---
- error: 'Illegal parameters, tuple must have all indexed fields'
...
=======
An error occurred: ER_INDEX_ARITY, 'Tuple field count 1 is less than required by a defined index (expected 2)'
>>>>>>> d81461af
select * from t0 where k0='Spears'
---
- ['Spears', 'Britney']
...
delete from t0 where k0='Spears'
---
- ['Spears', 'Britney']
...
insert into t0 values (1, 'duplicate one')
---
- ['\x01\x00\x00\x00', 'duplicate one']
...
insert into t0 values (2, 'duplicate one')
---
- ['\x02\x00\x00\x00', 'duplicate one']
...
insert into t0 values (3, 'duplicate one')
---
- ['\x03\x00\x00\x00', 'duplicate one']
...
insert into t0 values (4, 'duplicate one')
---
- ['\x04\x00\x00\x00', 'duplicate one']
...
insert into t0 values (5, 'duplicate one')
---
- ['\x05\x00\x00\x00', 'duplicate one']
...
insert into t0 values (6, 'duplicate two')
---
- ['\x06\x00\x00\x00', 'duplicate two']
...
insert into t0 values (7, 'duplicate two')
---
- ['\x07\x00\x00\x00', 'duplicate two']
...
insert into t0 values (8, 'duplicate two')
---
- ['\x08\x00\x00\x00', 'duplicate two']
...
insert into t0 values (9, 'duplicate two')
---
- ['\t\x00\x00\x00', 'duplicate two']
...
insert into t0 values (10, 'duplicate two')
---
- ['\n\x00\x00\x00', 'duplicate two']
...
insert into t0 values (11, 'duplicate three')
---
- ['\x0b\x00\x00\x00', 'duplicate three']
...
insert into t0 values (12, 'duplicate three')
---
- ['\x0c\x00\x00\x00', 'duplicate three']
...
insert into t0 values (13, 'duplicate three')
---
- ['\r\x00\x00\x00', 'duplicate three']
...
insert into t0 values (14, 'duplicate three')
---
- ['\x0e\x00\x00\x00', 'duplicate three']
...
insert into t0 values (15, 'duplicate three')
---
- ['\x0f\x00\x00\x00', 'duplicate three']
...
select * from t0 where k1='duplicate one'
---
- ['\x01\x00\x00\x00', 'duplicate one']
- ['\x02\x00\x00\x00', 'duplicate one']
- ['\x03\x00\x00\x00', 'duplicate one']
- ['\x04\x00\x00\x00', 'duplicate one']
- ['\x05\x00\x00\x00', 'duplicate one']
...
select * from t0 where k1='duplicate two'
---
- ['\x06\x00\x00\x00', 'duplicate two']
- ['\x07\x00\x00\x00', 'duplicate two']
- ['\x08\x00\x00\x00', 'duplicate two']
- ['\t\x00\x00\x00', 'duplicate two']
- ['\n\x00\x00\x00', 'duplicate two']
...
select * from t0 where k1='duplicate three'
---
- ['\x0b\x00\x00\x00', 'duplicate three']
- ['\x0c\x00\x00\x00', 'duplicate three']
- ['\r\x00\x00\x00', 'duplicate three']
- ['\x0e\x00\x00\x00', 'duplicate three']
- ['\x0f\x00\x00\x00', 'duplicate three']
...
delete from t0 where k0=1
---
- ['\x01\x00\x00\x00', 'duplicate one']
...
delete from t0 where k0=2
---
- ['\x02\x00\x00\x00', 'duplicate one']
...
delete from t0 where k0=3
---
- ['\x03\x00\x00\x00', 'duplicate one']
...
delete from t0 where k0=4
---
- ['\x04\x00\x00\x00', 'duplicate one']
...
delete from t0 where k0=5
---
- ['\x05\x00\x00\x00', 'duplicate one']
...
delete from t0 where k0=6
---
- ['\x06\x00\x00\x00', 'duplicate two']
...
delete from t0 where k0=7
---
- ['\x07\x00\x00\x00', 'duplicate two']
...
delete from t0 where k0=8
---
- ['\x08\x00\x00\x00', 'duplicate two']
...
delete from t0 where k0=9
---
- ['\t\x00\x00\x00', 'duplicate two']
...
delete from t0 where k0=10
---
- ['\n\x00\x00\x00', 'duplicate two']
...
delete from t0 where k0=11
---
- ['\x0b\x00\x00\x00', 'duplicate three']
...
delete from t0 where k0=12
---
- ['\x0c\x00\x00\x00', 'duplicate three']
...
delete from t0 where k0=13
---
- ['\r\x00\x00\x00', 'duplicate three']
...
delete from t0 where k0=14
---
- ['\x0e\x00\x00\x00', 'duplicate three']
...
delete from t0 where k0=15
---
- ['\x0f\x00\x00\x00', 'duplicate three']
...
insert into t0 values(1, 'Aardvark ')
---
- ['\x01\x00\x00\x00', 'Aardvark ']
...
insert into t0 values(2, 'Bilimbi')
---
- ['\x02\x00\x00\x00', 'Bilimbi']
...
insert into t0 values(3, 'Creature ')
---
- ['\x03\x00\x00\x00', 'Creature ']
...
box.space[0]:select(1)
---
- [1, 'Aardvark ']
- [2, 'Bilimbi']
- [3, 'Creature ']
...
box.space[0].index[0].idx:min()
---
- error: HASH does not support min()
...
box.space[0].index[0].idx:max()
---
- error: HASH does not support max()
...
box.space[0].index[1].idx:min()
---
- [1, 'Aardvark ']
...
box.space[0].index[1].idx:max()
---
- [3, 'Creature ']
...
delete from t0 where k0=1
---
- ['\x01\x00\x00\x00', 'Aardvark ']
...
delete from t0 where k0=2
---
- ['\x02\x00\x00\x00', 'Bilimbi']
...
delete from t0 where k0=3
---
- ['\x03\x00\x00\x00', 'Creature ']
...
box.space[0]:drop()
---
...<|MERGE_RESOLUTION|>--- conflicted
+++ resolved
@@ -63,24 +63,16 @@
 # get away with it.
 #
 insert into t0 values ('Britney')
-<<<<<<< HEAD
----
-- error: 'Illegal parameters, tuple must have all indexed fields'
-...
-=======
-An error occurred: ER_INDEX_ARITY, 'Tuple field count 1 is less than required by a defined index (expected 2)'
->>>>>>> d81461af
+---
+- error: 'Tuple field count 1 is less than required by a defined index (expected 2)'
+...
 select * from t0 where k1='Anything'
 ---
 ...
 insert into t0 values ('Stephanie')
-<<<<<<< HEAD
----
-- error: 'Illegal parameters, tuple must have all indexed fields'
-...
-=======
-An error occurred: ER_INDEX_ARITY, 'Tuple field count 1 is less than required by a defined index (expected 2)'
->>>>>>> d81461af
+---
+- error: 'Tuple field count 1 is less than required by a defined index (expected 2)'
+...
 select * from t0 where k1='Anything'
 ---
 ...
@@ -392,13 +384,9 @@
 - ['Spears', 'Britney']
 ...
 replace into t0 values ('Spears')
-<<<<<<< HEAD
----
-- error: 'Illegal parameters, tuple must have all indexed fields'
-...
-=======
-An error occurred: ER_INDEX_ARITY, 'Tuple field count 1 is less than required by a defined index (expected 2)'
->>>>>>> d81461af
+---
+- error: 'Tuple field count 1 is less than required by a defined index (expected 2)'
+...
 select * from t0 where k0='Spears'
 ---
 - ['Spears', 'Britney']
