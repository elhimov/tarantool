#ifndef TARANTOOL_BOX_INDEX_H_INCLUDED
#define TARANTOOL_BOX_INDEX_H_INCLUDED
/*
 * Copyright (C) 2010 Mail.RU
 * Copyright (C) 2010 Yuriy Vostrikov
 *
 * Redistribution and use in source and binary forms, with or without
 * modification, are permitted provided that the following conditions
 * are met:
 * 1. Redistributions of source code must retain the above copyright
 *    notice, this list of conditions and the following disclaimer.
 * 2. Redistributions in binary form must reproduce the above copyright
 *    notice, this list of conditions and the following disclaimer in the
 *    documentation and/or other materials provided with the distribution.
 *
 * THIS SOFTWARE IS PROVIDED BY AUTHOR AND CONTRIBUTORS ``AS IS'' AND
 * ANY EXPRESS OR IMPLIED WARRANTIES, INCLUDING, BUT NOT LIMITED TO, THE
 * IMPLIED WARRANTIES OF MERCHANTABILITY AND FITNESS FOR A PARTICULAR PURPOSE
 * ARE DISCLAIMED.  IN NO EVENT SHALL AUTHOR OR CONTRIBUTORS BE LIABLE
 * FOR ANY DIRECT, INDIRECT, INCIDENTAL, SPECIAL, EXEMPLARY, OR CONSEQUENTIAL
 * DAMAGES (INCLUDING, BUT NOT LIMITED TO, PROCUREMENT OF SUBSTITUTE GOODS
 * OR SERVICES; LOSS OF USE, DATA, OR PROFITS; OR BUSINESS INTERRUPTION)
 * HOWEVER CAUSED AND ON ANY THEORY OF LIABILITY, WHETHER IN CONTRACT, STRICT
 * LIABILITY, OR TORT (INCLUDING NEGLIGENCE OR OTHERWISE) ARISING IN ANY WAY
 * OUT OF THE USE OF THIS SOFTWARE, EVEN IF ADVISED OF THE POSSIBILITY OF
 * SUCH DAMAGE.
 */
#import "object.h"
#include <stdbool.h>
#include <util.h>

struct tuple;
struct space;
struct index;

/*
 * Possible field data types. Can't use STRS/ENUM macros for them,
 * since there is a mismatch between enum name (STRING) and type
 * name literal ("STR"). STR is already used as Objective C type.
 */
enum field_data_type { UNKNOWN = -1, NUM = 0, NUM64, STRING, field_data_type_MAX };
extern const char *field_data_type_strs[];

enum index_type { HASH, TREE, index_type_MAX };
extern const char *index_type_strs[];

enum iterator_type { ITER_FORWARD, ITER_REVERSE };

/** Descriptor of a single part in a multipart key. */
struct key_part {
	int fieldno;
	enum field_data_type type;
};

/* Descriptor of a multipart key. */
struct key_def {
	/* Description of parts of a multipart index. */
	struct key_part *parts;
	/*
	 * An array holding field positions in 'parts' array.
	 * Imagine there is index[1] = { key_field[0].fieldno=5,
	 * key_field[1].fieldno=3 }.
	 * 'parts' array for such index contains data from
	 * key_field[0] and key_field[1] respectively.
	 * max_fieldno is 5, and cmp_order array holds offsets of
	 * field 3 and 5 in 'parts' array: -1, -1, 0, -1, 1.
	 */
	u32 *cmp_order;
	/* The size of the 'parts' array. */
	int part_count;
	/*
	 * The size of 'cmp_order' array (= max fieldno in 'parts'
	 * array).
	 */
	int max_fieldno;
	bool is_unique;
};

<<<<<<< HEAD
@interface Index: tnt_Object {
=======
/** Descriptor of index features. */
struct index_traits
{
	bool allows_partial_key;
};

@interface Index: Object {
	/* Index features. */
	struct index_traits *traits;
>>>>>>> 4db7eda1
 @public
	/* Index owner space */
	struct space *space;
	/* Description of a possibly multipart key. */
	struct key_def *key_def;
	/*
	 * Pre-allocated iterator to speed up the main case of
	 * box_process(). Should not be used elsewhere.
	 */
	struct iterator *position;
};

/**
 * Get index traits.
 */
+ (struct index_traits *) traits;
/**
 * Allocate index instance.
 *
 * @param type     index type
 * @param key_def  key part description
 * @param space    space the index belongs to
 */
+ (Index *) alloc: (enum index_type) type :(struct key_def *) key_def
	:(struct space *) space;
/**
 * Initialize index instance.
 *
 * @param key_def  key part description
 * @param space    space the index belongs to
 */
- (id) init: (struct key_def *) key_def_arg :(struct space *) space_arg;
/** Destroy and free index instance. */
- (void) free;
/**
 * Finish index construction.
 */
- (void) enable;
- (void) build: (Index *) pk;
- (size_t) size;
- (struct tuple *) min;
- (struct tuple *) max;
- (struct tuple *) findByKey: (void *) key :(int) part_count;
- (struct tuple *) findByTuple: (struct tuple *) tuple;
- (void) remove: (struct tuple *) tuple;
- (void) replace: (struct tuple *) old_tuple :(struct tuple *) new_tuple;
/**
 * Create a structure to represent an iterator. Must be
 * initialized separately.
 */
- (struct iterator *) allocIterator;
- (void) initIterator: (struct iterator *) iterator
			:(enum iterator_type) type;
- (void) initIteratorByKey: (struct iterator *) iterator
			:(enum iterator_type) type
			:(void *) key :(int) part_count;
/**
 * Unsafe search methods that do not check key part count.
 */
- (struct tuple *) findUnsafe: (void *) key :(int) part_count;
- (void) initIteratorUnsafe: (struct iterator *) iterator
			:(enum iterator_type) type
			:(void *) key :(int) part_count;
@end

struct iterator {
	struct tuple *(*next)(struct iterator *);
	struct tuple *(*next_equal)(struct iterator *);
	void (*free)(struct iterator *);
};

#endif /* TARANTOOL_BOX_INDEX_H_INCLUDED */<|MERGE_RESOLUTION|>--- conflicted
+++ resolved
@@ -76,19 +76,15 @@
 	bool is_unique;
 };
 
-<<<<<<< HEAD
-@interface Index: tnt_Object {
-=======
 /** Descriptor of index features. */
 struct index_traits
 {
 	bool allows_partial_key;
 };
 
-@interface Index: Object {
+@interface Index: tnt_Object {
 	/* Index features. */
 	struct index_traits *traits;
->>>>>>> 4db7eda1
  @public
 	/* Index owner space */
 	struct space *space;
