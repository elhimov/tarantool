#ifndef TARANTOOL_FIBER_H_INCLUDED
#define TARANTOOL_FIBER_H_INCLUDED
/*
 * Redistribution and use in source and binary forms, with or
 * without modification, are permitted provided that the following
 * conditions are met:
 *
 * 1. Redistributions of source code must retain the above
 *    copyright notice, this list of conditions and the
 *    following disclaimer.
 *
 * 2. Redistributions in binary form must reproduce the above
 *    copyright notice, this list of conditions and the following
 *    disclaimer in the documentation and/or other materials
 *    provided with the distribution.
 *
 * THIS SOFTWARE IS PROVIDED BY <COPYRIGHT HOLDER> ``AS IS'' AND
 * ANY EXPRESS OR IMPLIED WARRANTIES, INCLUDING, BUT NOT LIMITED
 * TO, THE IMPLIED WARRANTIES OF MERCHANTABILITY AND FITNESS FOR
 * A PARTICULAR PURPOSE ARE DISCLAIMED. IN NO EVENT SHALL
 * <COPYRIGHT HOLDER> OR CONTRIBUTORS BE LIABLE FOR ANY DIRECT,
 * INDIRECT, INCIDENTAL, SPECIAL, EXEMPLARY, OR CONSEQUENTIAL
 * DAMAGES (INCLUDING, BUT NOT LIMITED TO, PROCUREMENT OF
 * SUBSTITUTE GOODS OR SERVICES; LOSS OF USE, DATA, OR PROFITS; OR
 * BUSINESS INTERRUPTION) HOWEVER CAUSED AND ON ANY THEORY OF
 * LIABILITY, WHETHER IN CONTRACT, STRICT LIABILITY, OR TORT
 * (INCLUDING NEGLIGENCE OR OTHERWISE) ARISING IN ANY WAY OUT OF
 * THE USE OF THIS SOFTWARE, EVEN IF ADVISED OF THE POSSIBILITY OF
 * SUCH DAMAGE.
 */
#include "config.h"

#include <stdbool.h>
#include <stdint.h>
#include <unistd.h>
#include <tarantool_ev.h>
#include <coro.h>
#include <util.h>
#include "third_party/queue.h"

#include "exception.h"
#include "palloc.h"
#include <rlist.h>

#define FIBER_NAME_MAXLEN PALLOC_POOL_NAME_MAXLEN

#define FIBER_READING_INBOX (1 << 0)
/** This fiber can be cancelled synchronously. */
#define FIBER_CANCELLABLE   (1 << 1)
/** Indicates that a fiber has been cancelled. */
#define FIBER_CANCEL        (1 << 2)
/** This fiber was created via stored procedures API. */
#define FIBER_USER_MODE     (1 << 3)
/** This fiber was marked as ready for wake up */
#define FIBER_READY	    (1 << 4)

/** This is thrown by fiber_* API calls when the fiber is
 * cancelled.
 */

@interface FiberCancelException: tnt_Exception
@end

struct fiber {
#ifdef ENABLE_BACKTRACE
	void *last_stack_frame;
#endif
	int csw;
	struct tarantool_coro coro;
	/* A garbage-collected memory pool. */
	struct palloc_pool *gc_pool;
	/** Fiber id. */
	uint32_t fid;
	/**
	 * Session id of the session the fiber is running
	 * on behalf of. The concept of an associated session
	 * is similar to the concept of controlling tty
	 * in a UNIX process. When a fiber is created,
	 * its sid is 0. If it's running a request on behalf
	 * of a user connection, it's sid is changed to module-
	 * generated identifier of the session.
	 */
	uint32_t sid;

	struct rlist link;
	struct rlist state;

	void (*f) (va_list);
	va_list f_data;
	u32 flags;
	struct fiber *waiter;
};

extern __thread struct fiber *fiber;

void fiber_init(void);
void fiber_free(void);
<<<<<<< HEAD
struct fiber *fiber_new(const char *name, void (*f) (va_list));
=======
typedef void(*fiber_func)(va_list);
struct fiber *fiber_create(const char *name, fiber_func f);
>>>>>>> 277010b5
void fiber_set_name(struct fiber *fiber, const char *name);
int wait_for_child(pid_t pid);

static inline const char *
fiber_name(struct fiber *f)
{
	return palloc_name(f->gc_pool);
}

void fiber_yield(void);
void fiber_yield_to(struct fiber *f);

/**
 * @brief yield & check for timeout
 * @return true if timeout exceeded
 */
bool fiber_yield_timeout(ev_tstamp delay);


void fiber_destroy_all();

void fiber_gc(void);
void fiber_call(struct fiber *callee, ...);
void fiber_wakeup(struct fiber *f);
struct fiber *fiber_find(int fid);
/** Cancel a fiber. A cancelled fiber will have
 * tnt_FiberCancelException raised in it.
 *
 * A fiber can be cancelled only if it is
 * FIBER_CANCELLABLE flag is set.
 */
void fiber_cancel(struct fiber *f);
/** Check if the current fiber has been cancelled.  Raises
 * tnt_FiberCancelException
 */
void fiber_testcancel(void);
/** Make it possible or not possible to cancel the current
 * fiber.
 *
 * return previous state.
 */
bool fiber_setcancellable(bool enable);
void fiber_sleep(ev_tstamp s);
struct tbuf;
void fiber_info(struct tbuf *out);
void fiber_schedule(ev_watcher *watcher, int event __attribute__((unused)));

/**
 * Attach this fiber to a session identified by sid.
 */
static inline void
fiber_set_sid(struct fiber *f, uint32_t sid)
{
	f->sid = sid;
}

#endif /* TARANTOOL_FIBER_H_INCLUDED */<|MERGE_RESOLUTION|>--- conflicted
+++ resolved
@@ -95,12 +95,8 @@
 
 void fiber_init(void);
 void fiber_free(void);
-<<<<<<< HEAD
-struct fiber *fiber_new(const char *name, void (*f) (va_list));
-=======
 typedef void(*fiber_func)(va_list);
-struct fiber *fiber_create(const char *name, fiber_func f);
->>>>>>> 277010b5
+struct fiber *fiber_new(const char *name, fiber_func f);
 void fiber_set_name(struct fiber *fiber, const char *name);
 int wait_for_child(pid_t pid);
 
