-------------------------------------------------------------------------------
                         Contributing
-------------------------------------------------------------------------------

.. toctree::
    :maxdepth: 1

    intro
    building_from_source
    building_documentation
    developer_guidelines
<<<<<<< HEAD
    box_protocol
=======
    documentation_guidelines
    box-protocol
>>>>>>> b2ee33bd
    c_style_guide
    python_style_guide
    release_management<|MERGE_RESOLUTION|>--- conflicted
+++ resolved
@@ -9,12 +9,8 @@
     building_from_source
     building_documentation
     developer_guidelines
-<<<<<<< HEAD
+    documentation_guidelines
     box_protocol
-=======
-    documentation_guidelines
-    box-protocol
->>>>>>> b2ee33bd
     c_style_guide
     python_style_guide
     release_management